--- conflicted
+++ resolved
@@ -1,5 +1,4 @@
 {
-<<<<<<< HEAD
     "name": "heyday/silverstripe-elastica",
     "description": "Provides Elastic Search integration for SilverStripe DataObjects using Elastica",
     "type": "silverstripe-vendormodule",
@@ -33,7 +32,7 @@
         "issues": "http://github.com/heyday/silverstripe-elastica/issues"
     },
     "require": {
-        "php": ">=5.6.0",
+        "php": ">=7.2",
         "ruflin/elastica": "~5.3",
         "symbiote/silverstripe-queuedjobs": "~4.0"
     },
@@ -53,41 +52,4 @@
     },
     "minimum-stability": "dev",
     "prefer-stable": true
-=======
-	"name": "heyday/silverstripe-elastica",
-	"description": "Provides Elastic Search integration for SilverStripe DataObjects using Elastica",
-	"type": "silverstripe-module",
-	"homepage": "http://github.com/heyday/silverstripe-elastica",
-	"keywords": ["silverstripe", "search", "elasticsearch", "elastica"],
-	"license": "BSD-3-Clause",
-	"authors": [
-		{
-			"name": "Andrew Short",
-			"email": "andrewjshort@gmail.com"
-		},
-		{
-			"name": "Marcus Nyeholt",
-			"email": "marcus@silverstripe.com.au"
-		},
-		{
-			"name": "Glenn Bautista",
-			"email": "glenn@heyday.co.nz"
-		},
-		{
-			"name": "Ben Dubuisson",
-			"email": "ben.dubuisson@heyday.co.nz"
-		}
-	],
-	"support": {
-		"issues": "http://github.com/heyday/silverstripe-elastica/issues"
-	},
-	"require": {
-		"ruflin/elastica": "5.3.1",
-		"symbiote/silverstripe-queuedjobs": "~3.1",
-		"php": ">=7.2"
-	},
-	"autoload": {
-		"psr-4": { "Heyday\\Elastica\\": "src/" }
-	}
->>>>>>> 5dc8f6ed
 }